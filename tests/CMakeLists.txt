--- conflicted
+++ resolved
@@ -73,16 +73,14 @@
     # Socket buffer usage monitoring (Issue #226)
     test_socket_buffer_collector.cpp
 
-<<<<<<< HEAD
     # Context switch monitoring (Issue #222)
     test_system_resource_collector.cpp
-=======
+
     # Security event monitoring (Issue #230)
     test_security_collector.cpp
 
     # Virtualization metrics monitoring (Issue #229)
     test_vm_collector.cpp
->>>>>>> a81306a7
 
     # =========================================================================
     # MON-002: Deferred tests requiring API updates or missing headers (13 remaining)
